--- conflicted
+++ resolved
@@ -51,17 +51,12 @@
         );
     }
 
-<<<<<<< HEAD
     getActiveAdministrator(fetchPolicy: FetchPolicy = 'cache-first') {
         return this.baseDataService.query<GetActiveAdministrator.Query>(
             GET_ACTIVE_ADMINISTRATOR,
             {},
             fetchPolicy,
         );
-=======
-    getActiveAdministrator() {
-        return this.baseDataService.query<GetActiveAdministrator.Query>(GET_ACTIVE_ADMINISTRATOR);
->>>>>>> 55d5d829
     }
 
     getAdministrator(id: string) {
