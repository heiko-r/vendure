import { Injectable } from '@nestjs/common';
import {
    CreateFacetInput,
    DeletionResponse,
    DeletionResult,
    LanguageCode,
    UpdateFacetInput,
} from '@vendure/common/lib/generated-types';
import { normalizeString } from '@vendure/common/lib/normalize-string';
import { ID, PaginatedList } from '@vendure/common/lib/shared-types';

import { RequestContext } from '../../api/common/request-context';
import { ListQueryOptions } from '../../common/types/common-types';
import { Translated } from '../../common/types/locale-types';
import { assertFound, idsAreEqual } from '../../common/utils';
import { ConfigService } from '../../config/config.service';
import { FacetTranslation } from '../../entity/facet/facet-translation.entity';
import { Facet } from '../../entity/facet/facet.entity';
import { CustomFieldRelationService } from '../helpers/custom-field-relation/custom-field-relation.service';
import { ListQueryBuilder } from '../helpers/list-query-builder/list-query-builder';
import { TranslatableSaver } from '../helpers/translatable-saver/translatable-saver';
import { translateDeep } from '../helpers/utils/translate-entity';
import { TransactionalConnection } from '../transaction/transactional-connection';

import { ChannelService } from './channel.service';
import { FacetValueService } from './facet-value.service';

@Injectable()
export class FacetService {
    constructor(
        private connection: TransactionalConnection,
        private facetValueService: FacetValueService,
        private translatableSaver: TranslatableSaver,
        private listQueryBuilder: ListQueryBuilder,
        private configService: ConfigService,
        private channelService: ChannelService,
        private customFieldRelationService: CustomFieldRelationService,
    ) {}

    findAll(
        ctx: RequestContext,
        options?: ListQueryOptions<Facet>,
    ): Promise<PaginatedList<Translated<Facet>>> {
        const relations = ['values', 'values.facet', 'channels'];

        return this.listQueryBuilder
            .build(Facet, options, { relations, ctx, channelId: ctx.channelId })
            .getManyAndCount()
            .then(([facets, totalItems]) => {
                const items = facets.map(facet =>
                    translateDeep(facet, ctx.languageCode, ['values', ['values', 'facet']]),
                );
                return {
                    items,
                    totalItems,
                };
            });
    }

    findOne(ctx: RequestContext, facetId: ID): Promise<Translated<Facet> | undefined> {
        const relations = ['values', 'values.facet', 'channels'];

        return this.connection
            .findOneInChannel(ctx, Facet, facetId, ctx.channelId, { relations })
            .then(facet => facet && translateDeep(facet, ctx.languageCode, ['values', ['values', 'facet']]));
    }

    findByCode(facetCode: string, lang: LanguageCode): Promise<Translated<Facet> | undefined> {
        const relations = ['values', 'values.facet'];
        return this.connection
            .getRepository(Facet)
            .findOne({
                where: {
                    code: facetCode,
                },
                relations,
            })
            .then(facet => facet && translateDeep(facet, lang, ['values', ['values', 'facet']]));
    }

    async findByFacetValueId(ctx: RequestContext, id: ID): Promise<Translated<Facet> | undefined> {
        const facet = await this.connection
            .getRepository(ctx, Facet)
            .createQueryBuilder('facet')
            .leftJoinAndSelect('facet.translations', 'translations')
            .leftJoin('facet.values', 'facetValue')
            .where('facetValue.id = :id', { id })
            .getOne();
        if (facet) {
            return translateDeep(facet, ctx.languageCode);
        }
    }

    async create(ctx: RequestContext, input: CreateFacetInput): Promise<Translated<Facet>> {
        const facet = await this.translatableSaver.create({
            ctx,
            input,
            entityType: Facet,
            translationType: FacetTranslation,
<<<<<<< HEAD
            beforeSave: newEntity => {
                this.channelService.assignToCurrentChannel(newEntity, ctx);
=======
            beforeSave: async f => {
                f.code = await this.ensureUniqueCode(ctx, f.code);
>>>>>>> 07469cf4
            },
        });
        await this.customFieldRelationService.updateRelations(ctx, Facet, input, facet);
        return assertFound(this.findOne(ctx, facet.id));
    }

    async update(ctx: RequestContext, input: UpdateFacetInput): Promise<Translated<Facet>> {
        const facet = await this.translatableSaver.update({
            ctx,
            input,
            entityType: Facet,
            translationType: FacetTranslation,
            beforeSave: async f => {
                f.code = await this.ensureUniqueCode(ctx, f.code, f.id);
            },
        });
        await this.customFieldRelationService.updateRelations(ctx, Facet, input, facet);
        return assertFound(this.findOne(ctx, facet.id));
    }

    async delete(ctx: RequestContext, id: ID, force: boolean = false): Promise<DeletionResponse> {
        const facet = await this.connection.getEntityOrThrow(ctx, Facet, id, {
            relations: ['values'],
            channelId: ctx.channelId,
        });
        let productCount = 0;
        let variantCount = 0;
        if (facet.values.length) {
            const counts = await this.facetValueService.checkFacetValueUsage(
                ctx,
                facet.values.map(fv => fv.id),
            );
            productCount = counts.productCount;
            variantCount = counts.variantCount;
        }

        const isInUse = !!(productCount || variantCount);
        const both = !!(productCount && variantCount) ? 'both' : 'single';
        const i18nVars = { products: productCount, variants: variantCount, both };
        let message = '';
        let result: DeletionResult;

        if (!isInUse) {
            await this.connection.getRepository(ctx, Facet).remove(facet);
            result = DeletionResult.DELETED;
        } else if (force) {
            await this.connection.getRepository(ctx, Facet).remove(facet);
            message = ctx.translate('message.facet-force-deleted', i18nVars);
            result = DeletionResult.DELETED;
        } else {
            message = ctx.translate('message.facet-used', i18nVars);
            result = DeletionResult.NOT_DELETED;
        }

        return {
            result,
            message,
        };
    }

    /**
     * Checks to ensure the Facet code is unique. If there is a conflict, then the code is suffixed
     * with an incrementing integer.
     */
    private async ensureUniqueCode(ctx: RequestContext, code: string, id?: ID) {
        let candidate = code;
        let suffix = 1;
        let match: Facet | undefined;
        const alreadySuffixed = /-\d+$/;
        do {
            match = await this.connection.getRepository(ctx, Facet).findOne({ where: { code: candidate } });

            const conflict = !!match && ((id != null && !idsAreEqual(match.id, id)) || id == null);
            if (conflict) {
                suffix++;
                if (alreadySuffixed.test(candidate)) {
                    candidate = candidate.replace(alreadySuffixed, `-${suffix}`);
                } else {
                    candidate = `${candidate}-${suffix}`;
                }
            }
        } while (match);

        return candidate;
    }
}<|MERGE_RESOLUTION|>--- conflicted
+++ resolved
@@ -97,13 +97,9 @@
             input,
             entityType: Facet,
             translationType: FacetTranslation,
-<<<<<<< HEAD
-            beforeSave: newEntity => {
-                this.channelService.assignToCurrentChannel(newEntity, ctx);
-=======
             beforeSave: async f => {
                 f.code = await this.ensureUniqueCode(ctx, f.code);
->>>>>>> 07469cf4
+                this.channelService.assignToCurrentChannel(f, ctx);
             },
         });
         await this.customFieldRelationService.updateRelations(ctx, Facet, input, facet);
