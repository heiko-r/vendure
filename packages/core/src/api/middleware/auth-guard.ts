import { CanActivate, ExecutionContext, Injectable } from '@nestjs/common';
import { Reflector } from '@nestjs/core';
import { Permission } from '@vendure/common/lib/generated-types';
import { Request, Response } from 'express';

import { REQUEST_CONTEXT_KEY } from '../../common/constants';
import { ForbiddenError } from '../../common/error/errors';
import { ConfigService } from '../../config/config.service';
import { CachedSession } from '../../config/session-cache/session-cache-strategy';
import { Customer } from '../../entity/customer/customer.entity';
import { ChannelService } from '../../service/services/channel.service';
import { CustomerService } from '../../service/services/customer.service';
import { SessionService } from '../../service/services/session.service';
import { extractSessionToken } from '../common/extract-session-token';
import { parseContext } from '../common/parse-context';
<<<<<<< HEAD
import { RequestContextService } from '../common/request-context.service';
=======
import { RequestContext } from '../common/request-context';
import { REQUEST_CONTEXT_KEY, RequestContextService } from '../common/request-context.service';
>>>>>>> 89e84be3
import { setSessionToken } from '../common/set-session-token';
import { PERMISSIONS_METADATA_KEY } from '../decorators/allow.decorator';

/**
 * A guard which checks for the existence of a valid session token in the request and if found,
 * attaches the current User entity to the request.
 */
@Injectable()
export class AuthGuard implements CanActivate {
    strategy: any;

    constructor(
        private reflector: Reflector,
        private configService: ConfigService,
        private requestContextService: RequestContextService,
        private sessionService: SessionService,
        private customerService: CustomerService,
        private channelService: ChannelService,
    ) {}

    async canActivate(context: ExecutionContext): Promise<boolean> {
        const { req, res, info } = parseContext(context);
        const authDisabled = this.configService.authOptions.disableAuth;
        const permissions = this.reflector.get<Permission[]>(PERMISSIONS_METADATA_KEY, context.getHandler());
        const isPublic = !!permissions && permissions.includes(Permission.Public);
        const hasOwnerPermission = !!permissions && permissions.includes(Permission.Owner);
        const session = await this.getSession(req, res, hasOwnerPermission);
        let requestContext = await this.requestContextService.fromRequest(req, info, permissions, session);

        const requestContextShouldBeReinitialized = await this.setActiveChannel(requestContext, session);
        if (requestContextShouldBeReinitialized) {
            requestContext = await this.requestContextService.fromRequest(req, info, permissions, session);
        }
        (req as any)[REQUEST_CONTEXT_KEY] = requestContext;

        if (authDisabled || !permissions || isPublic) {
            return true;
        } else {
            const canActivate = requestContext.isAuthorized || requestContext.authorizedAsOwnerOnly;
            if (!canActivate) {
                throw new ForbiddenError();
            } else {
                return canActivate;
            }
        }
    }

    private async setActiveChannel(
        requestContext: RequestContext,
        session?: CachedSession,
    ): Promise<boolean> {
        if (!session) {
            return false;
        }
        // In case the session does not have an activeChannelId or the activeChannelId
        // does not correspond to the current channel, the activeChannelId on the session is set
        const activeChannelShouldBeSet =
            !session.activeChannelId || session.activeChannelId !== requestContext.channelId;
        if (activeChannelShouldBeSet) {
            await this.sessionService.setActiveChannel(session, requestContext.channel);
            if (requestContext.activeUserId) {
                const customer = await this.customerService.findOneByUserId(
                    requestContext,
                    requestContext.activeUserId,
                    false,
                );
                // To avoid assigning the customer to the active channel on every request,
                // it is only done on the first request and whenever the channel changes
                if (customer) {
                    await this.channelService.assignToChannels(Customer, customer.id, [
                        requestContext.channelId,
                    ]);
                }
            }
            return true;
        }
        return false;
    }

    private async getSession(
        req: Request,
        res: Response,
        hasOwnerPermission: boolean,
    ): Promise<CachedSession | undefined> {
        const sessionToken = extractSessionToken(req, this.configService.authOptions.tokenMethod);
        let serializedSession: CachedSession | undefined;
        if (sessionToken) {
            serializedSession = await this.sessionService.getSessionFromToken(sessionToken);
            if (serializedSession) {
                return serializedSession;
            }
            // if there is a token but it cannot be validated to a Session,
            // then the token is no longer valid and should be unset.
            setSessionToken({
                req,
                res,
                authOptions: this.configService.authOptions,
                rememberMe: false,
                sessionToken: '',
            });
        }

        if (hasOwnerPermission && !serializedSession) {
            serializedSession = await this.sessionService.createAnonymousSession();
            setSessionToken({
                sessionToken: serializedSession.token,
                rememberMe: true,
                authOptions: this.configService.authOptions,
                req,
                res,
            });
        }
        return serializedSession;
    }
}<|MERGE_RESOLUTION|>--- conflicted
+++ resolved
@@ -13,12 +13,8 @@
 import { SessionService } from '../../service/services/session.service';
 import { extractSessionToken } from '../common/extract-session-token';
 import { parseContext } from '../common/parse-context';
-<<<<<<< HEAD
+import { RequestContext } from '../common/request-context';
 import { RequestContextService } from '../common/request-context.service';
-=======
-import { RequestContext } from '../common/request-context';
-import { REQUEST_CONTEXT_KEY, RequestContextService } from '../common/request-context.service';
->>>>>>> 89e84be3
 import { setSessionToken } from '../common/set-session-token';
 import { PERMISSIONS_METADATA_KEY } from '../decorators/allow.decorator';
 
@@ -88,7 +84,7 @@
                 // To avoid assigning the customer to the active channel on every request,
                 // it is only done on the first request and whenever the channel changes
                 if (customer) {
-                    await this.channelService.assignToChannels(Customer, customer.id, [
+                    await this.channelService.assignToChannels(requestContext, Customer, customer.id, [
                         requestContext.channelId,
                     ]);
                 }
