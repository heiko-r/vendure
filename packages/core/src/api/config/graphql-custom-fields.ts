--- conflicted
+++ resolved
@@ -281,7 +281,6 @@
  * Maps an array of CustomFieldConfig objects into a string of SDL fields.
  */
 function mapToFields(fieldDefs: CustomFieldConfig[], typeFn: (fieldType: CustomFieldType) => string): string {
-<<<<<<< HEAD
     return fieldDefs
         .map(field => {
             const primitiveType = typeFn(field.type);
@@ -289,9 +288,6 @@
             return `${field.name}: ${finalType}`;
         })
         .join('\n');
-=======
-    return fieldDefs.map(field => `${field.name}: ${typeFn(field.type)}`).join('\n');
->>>>>>> c91b01ea
 }
 
 function getFilterOperator(type: CustomFieldType): string {
