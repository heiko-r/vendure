import { DynamicModule, Type } from '@nestjs/common';
import { CorsOptions } from '@nestjs/common/interfaces/external/cors-options.interface';
import { ClientOptions, Transport } from '@nestjs/microservices';
import { LanguageCode } from '@vendure/common/lib/generated-types';
import { PluginDefinition } from 'apollo-server-core';
import { RequestHandler } from 'express';
import { ConnectionOptions } from 'typeorm';

import { PermissionDefinition } from '../common/permission-definition';

import { AssetNamingStrategy } from './asset-naming-strategy/asset-naming-strategy';
import { AssetPreviewStrategy } from './asset-preview-strategy/asset-preview-strategy';
import { AssetStorageStrategy } from './asset-storage-strategy/asset-storage-strategy';
import { AuthenticationStrategy } from './auth/authentication-strategy';
import { CollectionFilter } from './catalog/collection-filter';
import { ProductVariantPriceCalculationStrategy } from './catalog/product-variant-price-calculation-strategy';
import { CustomFields } from './custom-field/custom-field-types';
import { EntityIdStrategy } from './entity-id-strategy/entity-id-strategy';
import { CustomFulfillmentProcess } from './fulfillment/custom-fulfillment-process';
import { FulfillmentHandler } from './fulfillment/fulfillment-handler';
import { JobQueueStrategy } from './job-queue/job-queue-strategy';
import { VendureLogger } from './logger/vendure-logger';
import { ChangedPriceHandlingStrategy } from './order/changed-price-handling-strategy';
import { CustomOrderProcess } from './order/custom-order-process';
import { OrderCodeStrategy } from './order/order-code-strategy';
import { OrderItemPriceCalculationStrategy } from './order/order-item-price-calculation-strategy';
import { OrderMergeStrategy } from './order/order-merge-strategy';
import { StockAllocationStrategy } from './order/stock-allocation-strategy';
<<<<<<< HEAD
import { CustomPaymentProcess } from './payment/custom-payment-process';
import { PaymentMethodHandler } from './payment/payment-method-handler';
=======
import { PaymentMethodEligibilityChecker } from './payment-method/payment-method-eligibility-checker';
import { PaymentMethodHandler } from './payment-method/payment-method-handler';
>>>>>>> 2dc7f155
import { PromotionAction } from './promotion/promotion-action';
import { PromotionCondition } from './promotion/promotion-condition';
import { SessionCacheStrategy } from './session-cache/session-cache-strategy';
import { ShippingCalculator } from './shipping-method/shipping-calculator';
import { ShippingEligibilityChecker } from './shipping-method/shipping-eligibility-checker';
import { TaxLineCalculationStrategy } from './tax/tax-line-calculation-strategy';
import { TaxZoneStrategy } from './tax/tax-zone-strategy';

/**
 * @description
 * The ApiOptions define how the Vendure GraphQL APIs are exposed, as well as allowing the API layer
 * to be extended with middleware.
 *
 * @docsCategory configuration
 */
export interface ApiOptions {
    /**
     * @description
     * Set the hostname of the server. If not set, the server will be available on localhost.
     *
     * @default ''
     */
    hostname?: string;
    /**
     * @description
     * Which port the Vendure server should listen on.
     *
     * @default 3000
     */
    port: number;
    /**
     * @description
     * The path to the admin GraphQL API.
     *
     * @default 'admin-api'
     */
    adminApiPath?: string;
    /**
     * @description
     * The path to the admin GraphQL API.
     *
     * @default 'shop-api'
     */
    shopApiPath?: string;
    /**
     * @description
     * The playground config to the admin GraphQL API
     * [ApolloServer playground](https://www.apollographql.com/docs/apollo-server/api/apollo-server/#constructoroptions-apolloserver).
     *
     * @default false
     */
    adminApiPlayground?: boolean | any;
    /**
     * @description
     * The playground config to the shop GraphQL API
     * [ApolloServer playground](https://www.apollographql.com/docs/apollo-server/api/apollo-server/#constructoroptions-apolloserver).
     *
     * @default false
     */
    shopApiPlayground?: boolean | any;
    /**
     * @description
     * The debug config to the admin GraphQL API
     * [ApolloServer playground](https://www.apollographql.com/docs/apollo-server/api/apollo-server/#constructoroptions-apolloserver).
     *
     * @default false
     */
    adminApiDebug?: boolean;
    /**
     * @description
     * The debug config to the admin GraphQL API
     * [ApolloServer playground](https://www.apollographql.com/docs/apollo-server/api/apollo-server/#constructoroptions-apolloserver).
     *
     * @default false
     */
    shopApiDebug?: boolean;
    /**
     * @description
     * The name of the property which contains the token of the
     * active channel. This property can be included either in
     * the request header or as a query string.
     *
     * @default 'vendure-token'
     */
    channelTokenKey?: string;
    /**
     * @description
     * Set the CORS handling for the server. See the [express CORS docs](https://github.com/expressjs/cors#configuration-options).
     *
     * @default { origin: true, credentials: true }
     */
    cors?: boolean | CorsOptions;
    /**
     * @description
     * Custom Express middleware for the server.
     *
     * @default []
     */
    middleware?: Array<{ handler: RequestHandler; route: string }>;
    /**
     * @description
     * Custom [ApolloServerPlugins](https://www.apollographql.com/docs/apollo-server/integrations/plugins/) which
     * allow the extension of the Apollo Server, which is the underlying GraphQL server used by Vendure.
     *
     * Apollo plugins can be used e.g. to perform custom data transformations on incoming operations or outgoing
     * data.
     *
     * @default []
     */
    apolloServerPlugins?: PluginDefinition[];
}

/**
 * @description
 * Options for the handling of the cookies used to track sessions (only applicable if
 * `authOptions.tokenMethod` is set to `'cookie'`). These options are passed directly
 * to the Express [cookie-session middleware](https://github.com/expressjs/cookie-session).
 *
 * @docsCategory auth
 */
export interface CookieOptions {
    /**
     * @description
     * The name of the cookie to set.
     *
     * @default 'session'
     */
    name?: string;

    /**
     * @description
     * A string which will be used as single key if keys is not provided.
     *
     * @default (random character string)
     */
    secret?: string;

    /**
     * @description
     * a string indicating the path of the cookie.
     *
     * @default '/'
     */
    path?: string;

    /**
     * @description
     * a string indicating the domain of the cookie (no default).
     */
    domain?: string;

    /**
     * @description
     * a boolean or string indicating whether the cookie is a "same site" cookie (false by default). This can be set to 'strict',
     * 'lax', 'none', or true (which maps to 'strict').
     *
     * @default false
     */
    sameSite?: 'strict' | 'lax' | 'none' | boolean;

    /**
     * @description
     * a boolean indicating whether the cookie is only to be sent over HTTPS (false by default for HTTP, true by default for HTTPS).
     */
    secure?: boolean;

    /**
     * @description
     * a boolean indicating whether the cookie is only to be sent over HTTPS (use this if you handle SSL not in your node process).
     */
    secureProxy?: boolean;

    /**
     * @description
     * a boolean indicating whether the cookie is only to be sent over HTTP(S), and not made available to client JavaScript (true by default).
     *
     * @default true
     */
    httpOnly?: boolean;

    /**
     * @description
     * a boolean indicating whether the cookie is to be signed (true by default). If this is true, another cookie of the same name with the .sig
     * suffix appended will also be sent, with a 27-byte url-safe base64 SHA1 value representing the hash of cookie-name=cookie-value against the
     * first Keygrip key. This signature key is used to detect tampering the next time a cookie is received.
     */
    signed?: boolean;

    /**
     * @description
     * a boolean indicating whether to overwrite previously set cookies of the same name (true by default). If this is true, all cookies set during
     * the same request with the same name (regardless of path or domain) are filtered out of the Set-Cookie header when setting this cookie.
     */
    overwrite?: boolean;
}

/**
 * @description
 * The AuthOptions define how authentication and authorization is managed.
 *
 * @docsCategory auth
 * */
export interface AuthOptions {
    /**
     * @description
     * Disable authentication & permissions checks.
     * NEVER set the to true in production. It exists
     * only to aid certain development tasks.
     *
     * @default false
     */
    disableAuth?: boolean;
    /**
     * @description
     * Sets the method by which the session token is delivered and read.
     *
     * * 'cookie': Upon login, a 'Set-Cookie' header will be returned to the client, setting a
     *   cookie containing the session token. A browser-based client (making requests with credentials)
     *   should automatically send the session cookie with each request.
     * * 'bearer': Upon login, the token is returned in the response and should be then stored by the
     *   client app. Each request should include the header `Authorization: Bearer <token>`.
     *
     * Note that if the bearer method is used, Vendure will automatically expose the configured
     * `authTokenHeaderKey` in the server's CORS configuration (adding `Access-Control-Expose-Headers: vendure-auth-token`
     * by default).
     *
     * @default 'cookie'
     */
    tokenMethod?: 'cookie' | 'bearer';
    /**
     * @description
     * **Deprecated** use `cookieConfig.secret` instead.
     *
     * The secret used for signing the session cookies for authenticated users. Only applies when
     * tokenMethod is set to 'cookie'.
     *
     * In production applications, this should not be stored as a string in
     * source control for security reasons, but may be loaded from an external
     * file not under source control, or from an environment variable, for example.
     *
     * @default 'session-secret'
     * @deprecated use `cookieConfig.secret` instead
     */
    sessionSecret?: string;
    /**
     * @description
     * Options related to the handling of cookies when using the 'cookie' tokenMethod.
     */
    cookieOptions?: CookieOptions;
    /**
     * @description
     * Sets the header property which will be used to send the auth token when using the 'bearer' method.
     *
     * @default 'vendure-auth-token'
     */
    authTokenHeaderKey?: string;
    /**
     * @description
     * Session duration, i.e. the time which must elapse from the last authenticated request
     * after which the user must re-authenticate.
     *
     * Expressed as a string describing a time span per
     * [zeit/ms](https://github.com/zeit/ms.js).  Eg: `60`, `'2 days'`, `'10h'`, `'7d'`
     *
     * @default '1y'
     */
    sessionDuration?: string | number;
    /**
     * @description
     * This strategy defines how sessions will be cached. By default, sessions are cached using a simple
     * in-memory caching strategy which is suitable for development and low-traffic, single-instance
     * deployments.
     *
     * @default InMemorySessionCacheStrategy
     */
    sessionCacheStrategy?: SessionCacheStrategy;
    /**
     * @description
     * The "time to live" of a given item in the session cache. This determines the length of time (in seconds)
     * that a cache entry is kept before being considered "stale" and being replaced with fresh data
     * taken from the database.
     *
     * @default 300
     */
    sessionCacheTTL?: number;
    /**
     * @description
     * Determines whether new User accounts require verification of their email address.
     *
     * If set to "true", when registering via the `registerCustomerAccount` mutation, one should *not* set the
     * `password` property - doing so will result in an error. Instead, the password is set at a later stage
     * (once the email with the verification token has been opened) via the `verifyCustomerAccount` mutation.
     *
     * @defaut true
     */
    requireVerification?: boolean;
    /**
     * @description
     * Sets the length of time that a verification token is valid for, after which the verification token must be refreshed.
     *
     * Expressed as a string describing a time span per
     * [zeit/ms](https://github.com/zeit/ms.js).  Eg: `60`, `'2 days'`, `'10h'`, `'7d'`
     *
     * @default '7d'
     */
    verificationTokenDuration?: string | number;
    /**
     * @description
     * Configures the credentials to be used to create a superadmin
     */
    superadminCredentials?: SuperadminCredentials;
    /**
     * @description
     * Configures one or more AuthenticationStrategies which defines how authentication
     * is handled in the Shop API.
     * @default NativeAuthenticationStrategy
     */
    shopAuthenticationStrategy?: AuthenticationStrategy[];
    /**
     * @description
     * Configures one or more AuthenticationStrategy which defines how authentication
     * is handled in the Admin API.
     * @default NativeAuthenticationStrategy
     */
    adminAuthenticationStrategy?: AuthenticationStrategy[];
    /**
     * @description
     * Allows custom Permissions to be defined, which can be used to restrict access to custom
     * GraphQL resolvers defined in plugins.
     *
     * @default []
     */
    customPermissions?: PermissionDefinition[];
}

/**
 * @docsCategory orders
 * @docsPage OrderOptions
 * */
export interface OrderOptions {
    /**
     * @description
     * The maximum number of individual items allowed in a single order. This option exists
     * to prevent excessive resource usage when dealing with very large orders. For example,
     * if an order contains a million items, then any operations on that order (modifying a quantity,
     * adding or removing an item) will require Vendure to loop through all million items
     * to perform price calculations against active promotions and taxes. This can have a significant
     * performance impact for very large values.
     *
     * Attempting to exceed this limit will cause Vendure to throw a {@link OrderItemsLimitError}.
     *
     * @default 999
     */
    orderItemsLimit?: number;
    /**
     * @description
     * Defines the logic used to calculate the unit price of an OrderItem when adding an
     * item to an Order.
     *
     * @default DefaultPriceCalculationStrategy
     */
    orderItemPriceCalculationStrategy?: OrderItemPriceCalculationStrategy;
    /**
     * @description
     * Allows the definition of custom states and transition logic for the order process state machine.
     * Takes an array of objects implementing the {@link CustomOrderProcess} interface.
     *
     * @default []
     */
    process?: Array<CustomOrderProcess<any>>;
    /**
     * @description
     * Determines the point of the order process at which stock gets allocated.
     *
     * @default DefaultStockAllocationStrategy
     */
    stockAllocationStrategy?: StockAllocationStrategy;
    /**
     * @description
     * Defines the strategy used to merge a guest Order and an existing Order when
     * signing in.
     *
     * @default MergeOrdersStrategy
     */
    mergeStrategy?: OrderMergeStrategy;
    /**
     * @description
     * Defines the strategy used to merge a guest Order and an existing Order when
     * signing in as part of the checkout flow.
     *
     * @default UseGuestStrategy
     */
    checkoutMergeStrategy?: OrderMergeStrategy;
    /**
     * @description
     * Allows a user-defined function to create Order codes. This can be useful when
     * integrating with existing systems. By default, Vendure will generate a 16-character
     * alphanumeric string.
     *
     * Note: when using a custom function for Order codes, bear in mind the database limit
     * for string types (e.g. 255 chars for a varchar field in MySQL), and also the need
     * for codes to be unique.
     *
     * @default DefaultOrderCodeStrategy
     */
    orderCodeStrategy?: OrderCodeStrategy;
    /**
     * @description
     * Defines how we handle the situation where an OrderItem exists in an Order, and
     * then later on another is added but in the mean time the price of the ProductVariant has changed.
     *
     * By default, the latest price will be used. Any price changes resulting from using a newer price
     * will be reflected in the GraphQL `OrderLine.unitPrice[WithTax]ChangeSinceAdded` field.
     *
     * @default DefaultChangedPriceHandlingStrategy
     */
    changedPriceHandlingStrategy?: ChangedPriceHandlingStrategy;
}

/**
 * @description
 * The AssetOptions define how assets (images and other files) are named and stored, and how preview images are generated.
 *
 * **Note**: If you are using the `AssetServerPlugin`, it is not necessary to configure these options.
 *
 * @docsCategory assets
 * */
export interface AssetOptions {
    /**
     * @description
     * Defines how asset files and preview images are named before being saved.
     *
     * @default DefaultAssetNamingStrategy
     */
    assetNamingStrategy?: AssetNamingStrategy;
    /**
     * @description
     * Defines the strategy used for storing uploaded binary files.
     *
     * @default NoAssetStorageStrategy
     */
    assetStorageStrategy?: AssetStorageStrategy;
    /**
     * @description
     * Defines the strategy used for creating preview images of uploaded assets.
     *
     * @default NoAssetPreviewStrategy
     */
    assetPreviewStrategy?: AssetPreviewStrategy;
    /**
     * @description
     * An array of the permitted file types that may be uploaded as Assets. Each entry
     * should be in the form of a valid
     * [unique file type specifier](https://developer.mozilla.org/en-US/docs/Web/HTML/Element/input/file#Unique_file_type_specifiers)
     * i.e. either a file extension (".pdf") or a mime type ("image/*", "audio/mpeg" etc.).
     *
     * @default image, audio, video MIME types plus PDFs
     */
    permittedFileTypes?: string[];
    /**
     * @description
     * The max file size in bytes for uploaded assets.
     *
     * @default 20971520
     */
    uploadMaxFileSize?: number;
}

/**
 * @description
 * Options related to products and collections.
 *
 * @docsCategory configuration
 */
export interface CatalogOptions {
    /**
     * @description
     * Allows custom {@link CollectionFilter}s to be defined.
     *
     * @default defaultCollectionFilters
     */
    collectionFilters: Array<CollectionFilter<any>>;
    /**
     * @description
     * Defines the strategy used for calculating the price of ProductVariants based
     * on the Channel settings and active tax Zone.
     *
     * @default DefaultTaxCalculationStrategy
     */
    productVariantPriceCalculationStrategy: ProductVariantPriceCalculationStrategy;
}

/**
 * @docsCategory promotions
 */
export interface PromotionOptions {
    /**
     * @description
     * An array of conditions which can be used to construct Promotions
     */
    promotionConditions?: Array<PromotionCondition<any>>;
    /**
     * @description
     * An array of actions which can be used to construct Promotions
     */
    promotionActions?: Array<PromotionAction<any>>;
}

/**
 * @docsCategory shipping
 * */
export interface ShippingOptions {
    /**
     * @description
     * An array of available ShippingEligibilityCheckers for use in configuring ShippingMethods
     */
    shippingEligibilityCheckers?: Array<ShippingEligibilityChecker<any>>;
    /**
     * @description
     * An array of available ShippingCalculators for use in configuring ShippingMethods
     */
    shippingCalculators?: Array<ShippingCalculator<any>>;

    /**
     * @description
     * Allows the definition of custom states and transition logic for the fulfillment process state machine.
     * Takes an array of objects implementing the {@link CustomFulfillmentProcess} interface.
     */
    customFulfillmentProcess?: Array<CustomFulfillmentProcess<any>>;

    /**
     * @description
     * An array of available FulfillmentHandlers.
     */
    fulfillmentHandlers?: Array<FulfillmentHandler<any>>;
}

/**
 * @description
 * These credentials will be used to create the Superadmin user & administrator
 * when Vendure first bootstraps.
 *
 * @docsCategory auth
 */
export interface SuperadminCredentials {
    /**
     * @description
     * The identifier to be used to create a superadmin account
     * @default 'superadmin'
     */
    identifier: string;

    /**
     * @description
     * The password to be used to create a superadmin account
     * @default 'superadmin'
     */
    password: string;
}

/**
 * @description
 * Defines payment-related options in the {@link VendureConfig}.
 *
 * @docsCategory payment
 * */
export interface PaymentOptions {
    /**
     * @description
     * Defines which {@link PaymentMethodHandler}s are available when configuring
     * {@link PaymentMethod}s
     */
    paymentMethodHandlers: PaymentMethodHandler[];
<<<<<<< HEAD

    /**
     * @description
     * Allows the definition of custom states and transition logic for the payment process state machine.
     * Takes an array of objects implementing the {@link CustomPaymentProcess} interface.
     */
    customPaymentProcess?: Array<CustomPaymentProcess<any>>;
=======
    /**
     * @description
     * Defines which {@link PaymentMethodEligibilityChecker}s are available when configuring
     * {@link PaymentMethod}s
     */
    paymentMethodEligibilityCheckers?: PaymentMethodEligibilityChecker[];
>>>>>>> 2dc7f155
}

/**
 * @docsCategory tax
 *
 * */
export interface TaxOptions {
    /**
     * @description
     * Defines the strategy used to determine the applicable Zone used in tax calculations.
     *
     * @default DefaultTaxZoneStrategy
     */
    taxZoneStrategy?: TaxZoneStrategy;
    /**
     * @description
     * Defines the strategy used to calculate the TaxLines added to OrderItems.
     *
     * @default DefaultTaxLineCalculationStrategy
     */
    taxLineCalculationStrategy?: TaxLineCalculationStrategy;
}

/**
 * @description
 * Options related to importing & exporting data.
 *
 * @docsCategory import-export
 */
export interface ImportExportOptions {
    /**
     * @description
     * The directory in which assets to be imported are located.
     *
     * @default __dirname
     */
    importAssetsDir?: string;
}

/**
 * @description
 * Options related to the Vendure Worker.
 *
 * @example
 * ```TypeScript
 * import { Transport } from '\@nestjs/microservices';
 *
 * const config: VendureConfig = {
 *     // ...
 *     workerOptions: {
 *         transport: Transport.TCP,
 *         options: {
 *             host: 'localhost',
 *             port: 3001,
 *         },
 *     },
 * }
 * ```
 *
 * @docsCategory worker
 */
export interface WorkerOptions {
    /**
     * @description
     * If set to `true`, the Worker will run be bootstrapped as part of the main Vendure server (when invoking the
     * `bootstrap()` function) and will run in the same process. This mode is intended only for development and
     * testing purposes, not for production, since running the Worker in the main process negates the benefits
     * of having long-running or expensive tasks run in the background.
     *
     * @default false
     */
    runInMainProcess?: boolean;
    /**
     * @description
     * Sets the transport protocol used to communicate with the Worker. Options include TCP, Redis, gPRC and more. See the
     * [NestJS microservices documentation](https://docs.nestjs.com/microservices/basics) for a full list.
     *
     * @default Transport.TCP
     */
    transport?: Transport;
    /**
     * @description
     * Additional options related to the chosen transport method. See See the
     * [NestJS microservices documentation](https://docs.nestjs.com/microservices/basics) for details on the options relating to each of the
     * transport methods.
     *
     * By default, the options for the TCP transport will run with the following settings:
     * * host: 'localhost'
     * * port: 3020
     */
    options?: ClientOptions['options'];
}

/**
 * @description
 * Options related to the built-in job queue.
 *
 * @docsCategory JobQueue
 */
export interface JobQueueOptions {
    /**
     * @description
     * Defines how the jobs in the queue are persisted and accessed.
     *
     * @default InMemoryJobQueueStrategy
     */
    jobQueueStrategy?: JobQueueStrategy;
    /**
     * @description
     * Defines the interval in ms used by the {@link JobQueueService} to poll for new
     * jobs in the queue to process.
     *
     * @default 200
     */
    pollInterval?: number;
}

/**
 * @description
 * All possible configuration options are defined by the
 * [`VendureConfig`](https://github.com/vendure-ecommerce/vendure/blob/master/server/src/config/vendure-config.ts) interface.
 *
 * @docsCategory configuration
 * */
export interface VendureConfig {
    /**
     * @description
     * Configuration for the GraphQL APIs, including hostname, port, CORS settings,
     * middleware etc.
     */
    apiOptions: ApiOptions;
    /**
     * @description
     * Configuration for the handling of Assets.
     */
    assetOptions?: AssetOptions;
    /**
     * @description
     * Configuration for authorization.
     */
    authOptions: AuthOptions;
    /**
     * @description
     * Configuration for Products and Collections.
     */
    catalogOptions?: CatalogOptions;
    /**
     * @description
     * Defines custom fields which can be used to extend the built-in entities.
     *
     * @default {}
     */
    customFields?: CustomFields;
    /**
     * @description
     * The connection options used by TypeORM to connect to the database.
     * See the [TypeORM documentation](https://typeorm.io/#/connection-options) for a
     * full description of all available options.
     */
    dbConnectionOptions: ConnectionOptions;
    /**
     * @description
     * The token for the default channel. If not specified, a token
     * will be randomly generated.
     *
     * @default null
     */
    defaultChannelToken?: string | null;
    /**
     * @description
     * The default languageCode of the app.
     *
     * @default LanguageCode.en
     */
    defaultLanguageCode?: LanguageCode;
    /**
     * @description
     * Defines the strategy used for both storing the primary keys of entities
     * in the database, and the encoding & decoding of those ids when exposing
     * entities via the API. The default uses a simple auto-increment integer
     * strategy.
     *
     * @default AutoIncrementIdStrategy
     */
    entityIdStrategy?: EntityIdStrategy<any>;
    /**
     * @description
     * Configuration settings for data import and export.
     */
    importExportOptions?: ImportExportOptions;
    /**
     * @description
     * Configuration settings governing how orders are handled.
     */
    orderOptions?: OrderOptions;
    /**
     * @description
     * Configures available payment processing methods.
     */
    paymentOptions: PaymentOptions;
    /**
     * @description
     * An array of plugins.
     *
     * @default []
     */
    plugins?: Array<DynamicModule | Type<any>>;
    /**
     * @description
     * Configures the Conditions and Actions available when creating Promotions.
     */
    promotionOptions?: PromotionOptions;
    /**
     * @description
     * Configures the available checkers and calculators for ShippingMethods.
     */
    shippingOptions?: ShippingOptions;
    /**
     * @description
     * Provide a logging service which implements the {@link VendureLogger} interface.
     * Note that the logging of SQL queries is controlled separately by the
     * `dbConnectionOptions.logging` property.
     *
     * @default DefaultLogger
     */
    logger?: VendureLogger;
    /**
     * @description
     * Configures how taxes are calculated on products.
     */
    taxOptions?: TaxOptions;
    /**
     * @description
     * Configures the Vendure Worker, which is used for long-running background tasks.
     */
    workerOptions?: WorkerOptions;
    /**
     * @description
     * Configures how the job queue is persisted and processed.
     */
    jobQueueOptions?: JobQueueOptions;
}

/**
 * @description
 * This interface represents the VendureConfig object available at run-time, i.e. the user-supplied
 * config values have been merged with the {@link defaultConfig} values.
 *
 * @docsCategory configuration
 */
export interface RuntimeVendureConfig extends Required<VendureConfig> {
    apiOptions: Required<ApiOptions>;
    assetOptions: Required<AssetOptions>;
    authOptions: Required<AuthOptions>;
    customFields: Required<CustomFields>;
    importExportOptions: Required<ImportExportOptions>;
    jobQueueOptions: Required<JobQueueOptions>;
    orderOptions: Required<OrderOptions>;
    promotionOptions: Required<PromotionOptions>;
    shippingOptions: Required<ShippingOptions>;
    workerOptions: Required<WorkerOptions>;
    taxOptions: Required<TaxOptions>;
}

type DeepPartialSimple<T> = {
    [P in keyof T]?:
        | null
        | (T[P] extends Array<infer U>
              ? Array<DeepPartialSimple<U>>
              : T[P] extends ReadonlyArray<infer X>
              ? ReadonlyArray<DeepPartialSimple<X>>
              : T[P] extends Type<any>
              ? T[P]
              : DeepPartialSimple<T[P]>);
};

export type PartialVendureConfig = DeepPartialSimple<VendureConfig>;<|MERGE_RESOLUTION|>--- conflicted
+++ resolved
@@ -26,13 +26,9 @@
 import { OrderItemPriceCalculationStrategy } from './order/order-item-price-calculation-strategy';
 import { OrderMergeStrategy } from './order/order-merge-strategy';
 import { StockAllocationStrategy } from './order/stock-allocation-strategy';
-<<<<<<< HEAD
-import { CustomPaymentProcess } from './payment/custom-payment-process';
-import { PaymentMethodHandler } from './payment/payment-method-handler';
-=======
 import { PaymentMethodEligibilityChecker } from './payment-method/payment-method-eligibility-checker';
 import { PaymentMethodHandler } from './payment-method/payment-method-handler';
->>>>>>> 2dc7f155
+import { CustomPaymentProcess } from './payment/custom-payment-process';
 import { PromotionAction } from './promotion/promotion-action';
 import { PromotionCondition } from './promotion/promotion-condition';
 import { SessionCacheStrategy } from './session-cache/session-cache-strategy';
@@ -606,22 +602,18 @@
      * {@link PaymentMethod}s
      */
     paymentMethodHandlers: PaymentMethodHandler[];
-<<<<<<< HEAD
-
+    /**
+     * @description
+     * Defines which {@link PaymentMethodEligibilityChecker}s are available when configuring
+     * {@link PaymentMethod}s
+     */
+    paymentMethodEligibilityCheckers?: PaymentMethodEligibilityChecker[];
     /**
      * @description
      * Allows the definition of custom states and transition logic for the payment process state machine.
      * Takes an array of objects implementing the {@link CustomPaymentProcess} interface.
      */
     customPaymentProcess?: Array<CustomPaymentProcess<any>>;
-=======
-    /**
-     * @description
-     * Defines which {@link PaymentMethodEligibilityChecker}s are available when configuring
-     * {@link PaymentMethod}s
-     */
-    paymentMethodEligibilityCheckers?: PaymentMethodEligibilityChecker[];
->>>>>>> 2dc7f155
 }
 
 /**
